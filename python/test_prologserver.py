--- conflicted
+++ resolved
@@ -839,11 +839,7 @@
                     with newServer.create_thread() as prologThread:
                         result = prologThread.query("true")
                         self.assertEqual(result, True)
-<<<<<<< HEAD
-                result = monitorThread.query("mqi_stop({})".format(serverThreadID))
-=======
-                result = monitorThread.query(f"stop_mqi({serverThreadID})")
->>>>>>> 26fb69cc
+                result = monitorThread.query(f"mqi_stop({serverThreadID})")
                 self.assertEqual(result, True)
                 afterShutdownThreads = self.thread_list(monitorThread)
                 self.assertEqual(afterShutdownThreads, initialThreads)
@@ -865,13 +861,9 @@
                         with newServer.create_thread() as prologThread:
                             result = prologThread.query("true")
                             self.assertEqual(result, True)
-<<<<<<< HEAD
-                    result = monitorThread.query("mqi_stop({})".format(serverThreadID))
-=======
                     result = monitorThread.query(
-                        f"stop_mqi({serverThreadID})"
-                    )
->>>>>>> 26fb69cc
+                        f"mqi_stop({serverThreadID})"
+                    )
                     self.assertEqual(result, True)
                     afterShutdownThreads = self.thread_list(monitorThread)
                     self.assertEqual(afterShutdownThreads, initialThreads)
@@ -892,13 +884,9 @@
                         with newServer.create_thread() as prologThread:
                             result = prologThread.query("true")
                             self.assertEqual(result, True)
-<<<<<<< HEAD
-                    result = monitorThread.query("mqi_stop({})".format(serverThreadID))
-=======
                     result = monitorThread.query(
-                        f"stop_mqi({serverThreadID})"
-                    )
->>>>>>> 26fb69cc
+                        f"mqi_stop({serverThreadID})"
+                    )
                     self.assertEqual(result, True)
                     afterShutdownThreads = self.thread_list(monitorThread)
                     self.assertEqual(afterShutdownThreads, initialThreads)
@@ -946,13 +934,9 @@
 
                     # Now shut it down by cancelling the query and running stop
                     blockedThread.cancel_query_async()
-<<<<<<< HEAD
-                    result = monitorThread.query("mqi_stop({})".format(blockedThread.communication_thread_id))
-=======
                     result = monitorThread.query(
-                        f"stop_mqi({blockedThread.communication_thread_id})"
-                    )
->>>>>>> 26fb69cc
+                        f"mqi_stop({blockedThread.communication_thread_id})"
+                    )
                     self.assertEqual(result, True)
 
                 # And make sure all the threads went away
@@ -1020,15 +1004,10 @@
                 # Only a server thread should have been started
                 assert len(testThreads) - len(initialThreads) == 1
 
-<<<<<<< HEAD
-                # mqi_stop should remove all (and only) created threads and the Unix Domain File (which is tested on self.tearDown())
-                result = monitorThread.query("mqi_stop({})".format(optionsDict["ServerThreadID"]))
-=======
                 # stop_language_server should remove all (and only) created threads and the Unix Domain File (which is tested on self.tearDown())
                 result = monitorThread.query(
-                    f"stop_mqi({optionsDict['ServerThreadID']})"
-                )
->>>>>>> 26fb69cc
+                    f"mqi_stop({optionsDict['ServerThreadID']})"
+                )
                 sleep(2)
                 afterShutdownThreads = self.thread_list(monitorThread)
                 self.assertEqual(afterShutdownThreads, initialThreads)
@@ -1048,19 +1027,13 @@
                     prolog_path=self.prologPath,
                 ) as newServer:
                     with newServer.create_thread() as prologThread:
-<<<<<<< HEAD
-                        self.sync_query_timeout(prologThread, sleepForSeconds=2, queryTimeout=None)
-                        self.async_query_timeout(prologThread, sleepForSeconds=2, queryTimeout=None)
-                result = monitorThread.query("mqi_stop({})".format(serverThreadID))
-=======
                         self.sync_query_timeout(
                             prologThread, sleepForSeconds=2, queryTimeout=None
                         )
                         self.async_query_timeout(
                             prologThread, sleepForSeconds=2, queryTimeout=None
                         )
-                result = monitorThread.query(f"stop_mqi({serverThreadID})")
->>>>>>> 26fb69cc
+                result = monitorThread.query(f"mqi_stop({serverThreadID})")
                 self.assertEqual(result, True)
                 afterShutdownThreads = self.thread_list(monitorThread)
                 self.assertEqual(afterShutdownThreads, initialThreads)
@@ -1082,11 +1055,7 @@
                         prologThread.query_async("sleep(20)")
                 # Wait for query to start running
                 sleep(2)
-<<<<<<< HEAD
-                result = monitorThread.query("mqi_stop({})".format(serverThreadID))
-=======
-                result = monitorThread.query(f"stop_mqi({serverThreadID})")
->>>>>>> 26fb69cc
+                result = monitorThread.query(f"mqi_stop({serverThreadID})")
                 assert result is True
                 afterShutdownThreads = self.thread_list(monitorThread)
                 self.assertEqual(afterShutdownThreads, initialThreads)
